--- conflicted
+++ resolved
@@ -336,7 +336,7 @@
     static let jsPromise = JSType.object(ofGroup: "Promise", withMethods: ["catch", "finally", "then"])
 
     /// Type of a JavaScript Compartment object.
-    static let jsCompartment = JSType.object(ofGroup: "Compartment", withProperties: ["__proto__", "constructor", "globalThis"], withMethods: ["evaluate", "import", "importNow", "module"])
+    static let jsCompartment = JSType.object(ofGroup: "Compartment", withProperties: ["globalThis"], withMethods: ["evaluate", "import", "importNow", "module"])
 
     /// Type of a JavaScript WeakMap object.
     static let jsWeakMap = JSType.object(ofGroup: "WeakMap", withMethods: ["delete", "get", "has", "set"])
@@ -354,11 +354,7 @@
     static let jsFinalizationRegistry = JSType.object(ofGroup: "FinalizationRegistry", withMethods: ["register", "unregister"])
 
     /// Type of a JavaScript ArrayBuffer object.
-<<<<<<< HEAD
-    static let jsArrayBuffer = JSType.object(ofGroup: "ArrayBuffer", withProperties: ["__proto__", "byteLength", "maxByteLength", "resizable"], withMethods: ["concat", "resize", "slice", "transfer"])
-=======
-    static let jsArrayBuffer = JSType.object(ofGroup: "ArrayBuffer", withProperties: ["byteLength", "maxByteLength", "resizable"], withMethods: ["resize", "slice", "transfer"])
->>>>>>> 77bf8589
+    static let jsArrayBuffer = JSType.object(ofGroup: "ArrayBuffer", withProperties: ["byteLength", "maxByteLength", "resizable"], withMethods: ["concat", "resize", "slice", "transfer"])
 
     /// Type of a JavaScript SharedArrayBuffer object.
     static let jsSharedArrayBuffer = JSType.object(ofGroup: "SharedArrayBuffer", withProperties: ["byteLength", "maxByteLength", "growable"], withMethods: ["grow", "slice"])
@@ -600,9 +596,7 @@
         name: "Compartment",
         instanceType: .jsCompartment,
         properties: [
-            "__proto__"   : .object(),
-            "constructor" : .jsFunction(),      // arguments!
-            "globalThis"  : .object(),
+            "globalThis"  : .object()
         ],
         methods: [  // import/importNow can accept more than strings
             "import"    : [.string] => .jsPromise,
